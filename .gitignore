<<<<<<< HEAD
# Don't archive compilation results
*.exe
*.jar
*.class
*.jnilib
*.dll

# Skip all generated files.
/build.number
/build/
/dist/
/eg/
/release/
/src/wpbd/help/

# Class files for DetectJVM.java
/nsis/classes/

# Omit the RC4 key
/src/wpbd/RC4Key.java
/mac/WPBD 2014 (2nd Ed) Installation Image/WPBD 2014 (2nd Ed).app/
/mac/lib/
/jre/
=======
# Don't archive compilation results
*.exe
*.jar
*.class
*.jnilib
*.dll

# Skip all generated files.
/build.number
/build/
/dist/
/eg/
/release/
/src/wpbd/help/

# Netbeans standard or generated files that differ between OS X and Windows.
/nbproject/build-impl.xml
/nbproject/genfiles.properties
/nbproject/project.properties
/nbproject/project.xml

# Class files for DetectJVM.java
/nsis/classes/

# Omit the RC4 key
/src/wpbd/RC4Key.java
/mac/WPBD 2014 (2nd Ed) Installation Image/WPBD 2014 (2nd Ed).app/
/mac/lib/
/jre/
>>>>>>> 3b47975e
/l4j/wpbd.xml<|MERGE_RESOLUTION|>--- conflicted
+++ resolved
@@ -1,4 +1,3 @@
-<<<<<<< HEAD
 # Don't archive compilation results
 *.exe
 *.jar
@@ -19,38 +18,9 @@
 
 # Omit the RC4 key
 /src/wpbd/RC4Key.java
+
+# Various build locations
 /mac/WPBD 2014 (2nd Ed) Installation Image/WPBD 2014 (2nd Ed).app/
 /mac/lib/
 /jre/
-=======
-# Don't archive compilation results
-*.exe
-*.jar
-*.class
-*.jnilib
-*.dll
-
-# Skip all generated files.
-/build.number
-/build/
-/dist/
-/eg/
-/release/
-/src/wpbd/help/
-
-# Netbeans standard or generated files that differ between OS X and Windows.
-/nbproject/build-impl.xml
-/nbproject/genfiles.properties
-/nbproject/project.properties
-/nbproject/project.xml
-
-# Class files for DetectJVM.java
-/nsis/classes/
-
-# Omit the RC4 key
-/src/wpbd/RC4Key.java
-/mac/WPBD 2014 (2nd Ed) Installation Image/WPBD 2014 (2nd Ed).app/
-/mac/lib/
-/jre/
->>>>>>> 3b47975e
 /l4j/wpbd.xml