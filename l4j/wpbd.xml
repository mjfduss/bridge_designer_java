<launch4jConfig>
  <dontWrapJar>false</dontWrapJar>
  <headerType>gui</headerType>
  <jar>..\dist\WPBD.jar</jar>
<<<<<<< HEAD
  <outfile>..\dist\wpbdv12j14.exe</outfile>
  <errTitle>West Point Bridge Designer 2012 (2nd Edition)</errTitle>
=======
  <outfile>..\dist\wpbdv12j421.exe</outfile>
  <errTitle>West Point Bridge Designer 2013 (2nd Edition)</errTitle>
>>>>>>> 6f40deb1
  <cmdLine></cmdLine>
  <chdir>.</chdir>
  <priority>normal</priority>
  <downloadUrl>http://java.com/download</downloadUrl>
  <supportUrl>http://bridgecontest.usma.edu</supportUrl>
  <customProcName>false</customProcName>
  <stayAlive>false</stayAlive>
  <manifest>wpbd.manifest</manifest>
  <icon>appicon.ico</icon>
  <jre>
    <path></path>
    <minVersion>1.6.0_17</minVersion>
    <maxVersion></maxVersion>
    <initialHeapSize>96</initialHeapSize>
    <maxHeapSize>512</maxHeapSize>
    <jdkPreference>preferJre</jdkPreference>
  </jre>
  <messages>
    <startupErr>An error occurred while starting the West Point Bridge Designer (2nd Edition).</startupErr>
    <bundledJreErr>This application was configured to use a bundled Java Runtime Environment but the runtime is missing or corrupted.</bundledJreErr>
    <jreVersionErr>This application requires Java Runtime Environment version 1.6 release 17 or later.</jreVersionErr>
    <launcherErr>The registry refers to a nonexistent Java Runtime Environment installation or the runtime is corrupted.</launcherErr>
    <instanceAlreadyExistsMsg>An application instance is already running.</instanceAlreadyExistsMsg>
  </messages>
</launch4jConfig><|MERGE_RESOLUTION|>--- conflicted
+++ resolved
@@ -1,36 +1,31 @@
-<launch4jConfig>
-  <dontWrapJar>false</dontWrapJar>
-  <headerType>gui</headerType>
-  <jar>..\dist\WPBD.jar</jar>
-<<<<<<< HEAD
-  <outfile>..\dist\wpbdv12j14.exe</outfile>
-  <errTitle>West Point Bridge Designer 2012 (2nd Edition)</errTitle>
-=======
-  <outfile>..\dist\wpbdv12j421.exe</outfile>
-  <errTitle>West Point Bridge Designer 2013 (2nd Edition)</errTitle>
->>>>>>> 6f40deb1
-  <cmdLine></cmdLine>
-  <chdir>.</chdir>
-  <priority>normal</priority>
-  <downloadUrl>http://java.com/download</downloadUrl>
-  <supportUrl>http://bridgecontest.usma.edu</supportUrl>
-  <customProcName>false</customProcName>
-  <stayAlive>false</stayAlive>
-  <manifest>wpbd.manifest</manifest>
-  <icon>appicon.ico</icon>
-  <jre>
-    <path></path>
-    <minVersion>1.6.0_17</minVersion>
-    <maxVersion></maxVersion>
-    <initialHeapSize>96</initialHeapSize>
-    <maxHeapSize>512</maxHeapSize>
-    <jdkPreference>preferJre</jdkPreference>
-  </jre>
-  <messages>
-    <startupErr>An error occurred while starting the West Point Bridge Designer (2nd Edition).</startupErr>
-    <bundledJreErr>This application was configured to use a bundled Java Runtime Environment but the runtime is missing or corrupted.</bundledJreErr>
-    <jreVersionErr>This application requires Java Runtime Environment version 1.6 release 17 or later.</jreVersionErr>
-    <launcherErr>The registry refers to a nonexistent Java Runtime Environment installation or the runtime is corrupted.</launcherErr>
-    <instanceAlreadyExistsMsg>An application instance is already running.</instanceAlreadyExistsMsg>
-  </messages>
+<launch4jConfig>
+  <dontWrapJar>false</dontWrapJar>
+  <headerType>gui</headerType>
+  <jar>..\dist\WPBD.jar</jar>
+  <outfile>..\dist\wpbdv12j421.exe</outfile>
+  <errTitle>West Point Bridge Designer 2013 (2nd Edition)</errTitle>
+  <cmdLine></cmdLine>
+  <chdir>.</chdir>
+  <priority>normal</priority>
+  <downloadUrl>http://java.com/download</downloadUrl>
+  <supportUrl>http://bridgecontest.usma.edu</supportUrl>
+  <customProcName>false</customProcName>
+  <stayAlive>false</stayAlive>
+  <manifest>wpbd.manifest</manifest>
+  <icon>appicon.ico</icon>
+  <jre>
+    <path></path>
+    <minVersion>1.6.0_17</minVersion>
+    <maxVersion></maxVersion>
+    <initialHeapSize>96</initialHeapSize>
+    <maxHeapSize>512</maxHeapSize>
+    <jdkPreference>preferJre</jdkPreference>
+  </jre>
+  <messages>
+    <startupErr>An error occurred while starting the West Point Bridge Designer (2nd Edition).</startupErr>
+    <bundledJreErr>This application was configured to use a bundled Java Runtime Environment but the runtime is missing or corrupted.</bundledJreErr>
+    <jreVersionErr>This application requires Java Runtime Environment version 1.6 release 17 or later.</jreVersionErr>
+    <launcherErr>The registry refers to a nonexistent Java Runtime Environment installation or the runtime is corrupted.</launcherErr>
+    <instanceAlreadyExistsMsg>An application instance is already running.</instanceAlreadyExistsMsg>
+  </messages>
 </launch4jConfig>